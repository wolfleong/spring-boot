/*
 * Copyright 2012-2019 the original author or authors.
 *
 * Licensed under the Apache License, Version 2.0 (the "License");
 * you may not use this file except in compliance with the License.
 * You may obtain a copy of the License at
 *
 *      https://www.apache.org/licenses/LICENSE-2.0
 *
 * Unless required by applicable law or agreed to in writing, software
 * distributed under the License is distributed on an "AS IS" BASIS,
 * WITHOUT WARRANTIES OR CONDITIONS OF ANY KIND, either express or implied.
 * See the License for the specific language governing permissions and
 * limitations under the License.
 */

package org.springframework.boot.web.embedded.tomcat;

import java.util.Arrays;
import java.util.HashMap;
import java.util.Map;
import java.util.concurrent.atomic.AtomicInteger;
import java.util.stream.Collectors;

import javax.naming.NamingException;

import org.apache.catalina.Container;
import org.apache.catalina.Context;
import org.apache.catalina.Engine;
import org.apache.catalina.Lifecycle;
import org.apache.catalina.LifecycleException;
import org.apache.catalina.LifecycleState;
import org.apache.catalina.Service;
import org.apache.catalina.connector.Connector;
import org.apache.catalina.startup.Tomcat;
import org.apache.commons.logging.Log;
import org.apache.commons.logging.LogFactory;
import org.apache.naming.ContextBindings;

import org.springframework.boot.web.server.WebServer;
import org.springframework.boot.web.server.WebServerException;
import org.springframework.util.Assert;

/**
 * {@link WebServer} that can be used to control a Tomcat web server. Usually this class
 * should be created using the {@link TomcatReactiveWebServerFactory} of
 * {@link TomcatServletWebServerFactory}, but not directly.
 *
 * @author Brian Clozel
 * @author Kristine Jetzke
 * @since 2.0.0
 */
public class TomcatWebServer implements WebServer {

	private static final Log logger = LogFactory.getLog(TomcatWebServer.class);

	private static final AtomicInteger containerCounter = new AtomicInteger(-1);

	private final Object monitor = new Object();

	private final Map<Service, Connector[]> serviceConnectors = new HashMap<>();

	private final Tomcat tomcat;

	private final boolean autoStart;

	private volatile boolean started;

	/**
	 * Create a new {@link TomcatWebServer} instance.
	 * @param tomcat the underlying Tomcat server
	 */
	public TomcatWebServer(Tomcat tomcat) {
		this(tomcat, true);
	}

	/**
	 * Create a new {@link TomcatWebServer} instance.
	 * @param tomcat the underlying Tomcat server
	 * @param autoStart if the server should be started
	 */
	public TomcatWebServer(Tomcat tomcat, boolean autoStart) {
		Assert.notNull(tomcat, "Tomcat Server must not be null");
		this.tomcat = tomcat;
		this.autoStart = autoStart;
		initialize();
	}

	private void initialize() throws WebServerException {
<<<<<<< HEAD
		logger.info("Tomcat initialized with port(s): " + getPortsDescription(false));
=======
		TomcatWebServer.logger.info("Tomcat initialized with port(s): " + getPortsDescription(false));
>>>>>>> c6c139d9
		synchronized (this.monitor) {
			try {
				addInstanceIdToEngineName();

				Context context = findContext();
				context.addLifecycleListener((event) -> {
					if (context.equals(event.getSource()) && Lifecycle.START_EVENT.equals(event.getType())) {
						// Remove service connectors so that protocol binding doesn't
						// happen when the service is started.
						removeServiceConnectors();
					}
				});

				// Start the server to trigger initialization listeners
				this.tomcat.start();

				// We can re-throw failure exception directly in the main thread
				rethrowDeferredStartupExceptions();

				try {
					ContextBindings.bindClassLoader(context, context.getNamingToken(), getClass().getClassLoader());
				}
				catch (NamingException ex) {
					// Naming is not enabled. Continue
				}

				// Unlike Jetty, all Tomcat threads are daemon threads. We create a
				// blocking non-daemon to stop immediate shutdown
				startDaemonAwaitThread();
			}
			catch (Exception ex) {
				stopSilently();
				destroySilently();
				throw new WebServerException("Unable to start embedded Tomcat", ex);
			}
		}
	}

	private Context findContext() {
		for (Container child : this.tomcat.getHost().findChildren()) {
			if (child instanceof Context) {
				return (Context) child;
			}
		}
		throw new IllegalStateException("The host does not contain a Context");
	}

	private void addInstanceIdToEngineName() {
		int instanceId = containerCounter.incrementAndGet();
		if (instanceId > 0) {
			Engine engine = this.tomcat.getEngine();
			engine.setName(engine.getName() + "-" + instanceId);
		}
	}

	private void removeServiceConnectors() {
		for (Service service : this.tomcat.getServer().findServices()) {
			Connector[] connectors = service.findConnectors().clone();
			this.serviceConnectors.put(service, connectors);
			for (Connector connector : connectors) {
				service.removeConnector(connector);
			}
		}
	}

	private void rethrowDeferredStartupExceptions() throws Exception {
		Container[] children = this.tomcat.getHost().findChildren();
		for (Container container : children) {
			if (container instanceof TomcatEmbeddedContext) {
				TomcatStarter tomcatStarter = ((TomcatEmbeddedContext) container).getStarter();
				if (tomcatStarter != null) {
					Exception exception = tomcatStarter.getStartUpException();
					if (exception != null) {
						throw exception;
					}
				}
			}
			if (!LifecycleState.STARTED.equals(container.getState())) {
				throw new IllegalStateException(container + " failed to start");
			}
		}
	}

	private void startDaemonAwaitThread() {
		Thread awaitThread = new Thread("container-" + (containerCounter.get())) {

			@Override
			public void run() {
				TomcatWebServer.this.tomcat.getServer().await();
			}

		};
		awaitThread.setContextClassLoader(getClass().getClassLoader());
		awaitThread.setDaemon(false);
		awaitThread.start();
	}

	@Override
	public void start() throws WebServerException {
		synchronized (this.monitor) {
			if (this.started) {
				return;
			}
			try {
				addPreviouslyRemovedConnectors();
				Connector connector = this.tomcat.getConnector();
				if (connector != null && this.autoStart) {
					performDeferredLoadOnStartup();
				}
				checkThatConnectorsHaveStarted();
				this.started = true;
<<<<<<< HEAD
				logger.info("Tomcat started on port(s): " + getPortsDescription(true)
=======
				TomcatWebServer.logger.info("Tomcat started on port(s): " + getPortsDescription(true)
>>>>>>> c6c139d9
						+ " with context path '" + getContextPath() + "'");
			}
			catch (ConnectorStartFailedException ex) {
				stopSilently();
				throw ex;
			}
			catch (Exception ex) {
				throw new WebServerException("Unable to start embedded Tomcat server", ex);
			}
			finally {
				Context context = findContext();
				ContextBindings.unbindClassLoader(context, context.getNamingToken(), getClass().getClassLoader());
			}
		}
	}

	private void checkThatConnectorsHaveStarted() {
		checkConnectorHasStarted(this.tomcat.getConnector());
		for (Connector connector : this.tomcat.getService().findConnectors()) {
			checkConnectorHasStarted(connector);
		}
	}

	private void checkConnectorHasStarted(Connector connector) {
		if (LifecycleState.FAILED.equals(connector.getState())) {
			throw new ConnectorStartFailedException(connector.getPort());
		}
	}

	private void stopSilently() {
		try {
			stopTomcat();
		}
		catch (LifecycleException ex) {
			// Ignore
		}
	}

	private void destroySilently() {
		try {
			this.tomcat.destroy();
		}
		catch (LifecycleException ex) {
			// Ignore
		}
	}

	private void stopTomcat() throws LifecycleException {
		if (Thread.currentThread().getContextClassLoader() instanceof TomcatEmbeddedWebappClassLoader) {
			Thread.currentThread().setContextClassLoader(getClass().getClassLoader());
		}
		this.tomcat.stop();
	}

	private void addPreviouslyRemovedConnectors() {
		Service[] services = this.tomcat.getServer().findServices();
		for (Service service : services) {
			Connector[] connectors = this.serviceConnectors.get(service);
			if (connectors != null) {
				for (Connector connector : connectors) {
					service.addConnector(connector);
					if (!this.autoStart) {
						stopProtocolHandler(connector);
					}
				}
				this.serviceConnectors.remove(service);
			}
		}
	}

	private void stopProtocolHandler(Connector connector) {
		try {
			connector.getProtocolHandler().stop();
		}
		catch (Exception ex) {
			logger.error("Cannot pause connector: ", ex);
		}
	}

	private void performDeferredLoadOnStartup() {
		try {
			for (Container child : this.tomcat.getHost().findChildren()) {
				if (child instanceof TomcatEmbeddedContext) {
					((TomcatEmbeddedContext) child).deferredLoadOnStartup();
				}
			}
		}
		catch (Exception ex) {
<<<<<<< HEAD
			if (ex instanceof WebServerException) {
				throw (WebServerException) ex;
			}
			throw new WebServerException("Unable to start embedded Tomcat connectors",
					ex);
=======
			TomcatWebServer.logger.error("Cannot start connector: ", ex);
			throw new WebServerException("Unable to start embedded Tomcat connectors", ex);
>>>>>>> c6c139d9
		}
	}

	Map<Service, Connector[]> getServiceConnectors() {
		return this.serviceConnectors;
	}

	@Override
	public void stop() throws WebServerException {
		synchronized (this.monitor) {
			boolean wasStarted = this.started;
			try {
				this.started = false;
				try {
					stopTomcat();
					this.tomcat.destroy();
				}
				catch (LifecycleException ex) {
					// swallow and continue
				}
			}
			catch (Exception ex) {
				throw new WebServerException("Unable to stop embedded Tomcat", ex);
			}
			finally {
				if (wasStarted) {
					containerCounter.decrementAndGet();
				}
			}
		}
	}

	private String getPortsDescription(boolean localPort) {
		StringBuilder ports = new StringBuilder();
		for (Connector connector : this.tomcat.getService().findConnectors()) {
			if (ports.length() != 0) {
				ports.append(' ');
			}
			int port = localPort ? connector.getLocalPort() : connector.getPort();
			ports.append(port).append(" (").append(connector.getScheme()).append(')');
		}
		return ports.toString();
	}

	@Override
	public int getPort() {
		Connector connector = this.tomcat.getConnector();
		if (connector != null) {
			return connector.getLocalPort();
		}
		return 0;
	}

	private String getContextPath() {
		return Arrays.stream(this.tomcat.getHost().findChildren()).filter(TomcatEmbeddedContext.class::isInstance)
				.map(TomcatEmbeddedContext.class::cast).map(TomcatEmbeddedContext::getPath)
				.collect(Collectors.joining(" "));
	}

	/**
	 * Returns access to the underlying Tomcat server.
	 * @return the Tomcat server
	 */
	public Tomcat getTomcat() {
		return this.tomcat;
	}

}<|MERGE_RESOLUTION|>--- conflicted
+++ resolved
@@ -87,11 +87,7 @@
 	}
 
 	private void initialize() throws WebServerException {
-<<<<<<< HEAD
 		logger.info("Tomcat initialized with port(s): " + getPortsDescription(false));
-=======
-		TomcatWebServer.logger.info("Tomcat initialized with port(s): " + getPortsDescription(false));
->>>>>>> c6c139d9
 		synchronized (this.monitor) {
 			try {
 				addInstanceIdToEngineName();
@@ -203,12 +199,8 @@
 				}
 				checkThatConnectorsHaveStarted();
 				this.started = true;
-<<<<<<< HEAD
-				logger.info("Tomcat started on port(s): " + getPortsDescription(true)
-=======
-				TomcatWebServer.logger.info("Tomcat started on port(s): " + getPortsDescription(true)
->>>>>>> c6c139d9
-						+ " with context path '" + getContextPath() + "'");
+				logger.info("Tomcat started on port(s): " + getPortsDescription(true) + " with context path '"
+						+ getContextPath() + "'");
 			}
 			catch (ConnectorStartFailedException ex) {
 				stopSilently();
@@ -296,16 +288,10 @@
 			}
 		}
 		catch (Exception ex) {
-<<<<<<< HEAD
 			if (ex instanceof WebServerException) {
 				throw (WebServerException) ex;
 			}
-			throw new WebServerException("Unable to start embedded Tomcat connectors",
-					ex);
-=======
-			TomcatWebServer.logger.error("Cannot start connector: ", ex);
 			throw new WebServerException("Unable to start embedded Tomcat connectors", ex);
->>>>>>> c6c139d9
 		}
 	}
 
