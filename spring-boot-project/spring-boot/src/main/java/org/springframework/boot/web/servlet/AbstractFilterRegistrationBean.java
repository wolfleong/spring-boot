/*
 * Copyright 2012-2019 the original author or authors.
 *
 * Licensed under the Apache License, Version 2.0 (the "License");
 * you may not use this file except in compliance with the License.
 * You may obtain a copy of the License at
 *
 *      https://www.apache.org/licenses/LICENSE-2.0
 *
 * Unless required by applicable law or agreed to in writing, software
 * distributed under the License is distributed on an "AS IS" BASIS,
 * WITHOUT WARRANTIES OR CONDITIONS OF ANY KIND, either express or implied.
 * See the License for the specific language governing permissions and
 * limitations under the License.
 */

package org.springframework.boot.web.servlet;

import java.util.Arrays;
import java.util.Collection;
import java.util.Collections;
import java.util.EnumSet;
import java.util.LinkedHashSet;
import java.util.Set;

import javax.servlet.DispatcherType;
import javax.servlet.Filter;
import javax.servlet.FilterRegistration;
import javax.servlet.FilterRegistration.Dynamic;
import javax.servlet.ServletContext;

import org.springframework.util.Assert;
import org.springframework.util.StringUtils;

/**
 * Abstract base {@link ServletContextInitializer} to register {@link Filter}s in a
 * Servlet 3.0+ container.
 *
 * @param <T> the type of {@link Filter} to register
 * @author Phillip Webb
<<<<<<< HEAD
 * @author Brian Clozel
 * @since 2.0.1
=======
 * @since 1.5.22
>>>>>>> bb348466
 */
public abstract class AbstractFilterRegistrationBean extends RegistrationBean {

	/**
	 * Filters that wrap the servlet request should be ordered less than or equal to this.
	 * @deprecated since 2.1.0 in favor of
	 * {@code OrderedFilter.REQUEST_WRAPPER_FILTER_MAX_ORDER}
	 */
	@Deprecated
	protected static final int REQUEST_WRAPPER_FILTER_MAX_ORDER = 0;

	private static final String[] DEFAULT_URL_MAPPINGS = { "/*" };

	private Set<ServletRegistrationBean<?>> servletRegistrationBeans = new LinkedHashSet<>();

	private Set<String> servletNames = new LinkedHashSet<>();

	private Set<String> urlPatterns = new LinkedHashSet<>();

	private EnumSet<DispatcherType> dispatcherTypes;

	private boolean matchAfter = false;

	/**
	 * Create a new instance to be registered with the specified
	 * {@link ServletRegistrationBean}s.
	 * @param servletRegistrationBeans associate {@link ServletRegistrationBean}s
	 */
	AbstractFilterRegistrationBean(ServletRegistrationBean<?>... servletRegistrationBeans) {
		Assert.notNull(servletRegistrationBeans, "ServletRegistrationBeans must not be null");
		Collections.addAll(this.servletRegistrationBeans, servletRegistrationBeans);
	}

	/**
	 * Set {@link ServletRegistrationBean}s that the filter will be registered against.
	 * @param servletRegistrationBeans the Servlet registration beans
	 */
	public void setServletRegistrationBeans(Collection<? extends ServletRegistrationBean<?>> servletRegistrationBeans) {
		Assert.notNull(servletRegistrationBeans, "ServletRegistrationBeans must not be null");
		this.servletRegistrationBeans = new LinkedHashSet<>(servletRegistrationBeans);
	}

	/**
	 * Return a mutable collection of the {@link ServletRegistrationBean} that the filter
	 * will be registered against. {@link ServletRegistrationBean}s.
	 * @return the Servlet registration beans
	 * @see #setServletNames
	 * @see #setUrlPatterns
	 */
	public Collection<ServletRegistrationBean<?>> getServletRegistrationBeans() {
		return this.servletRegistrationBeans;
	}

	/**
	 * Add {@link ServletRegistrationBean}s for the filter.
	 * @param servletRegistrationBeans the servlet registration beans to add
	 * @see #setServletRegistrationBeans
	 */
	public void addServletRegistrationBeans(ServletRegistrationBean<?>... servletRegistrationBeans) {
		Assert.notNull(servletRegistrationBeans, "ServletRegistrationBeans must not be null");
		Collections.addAll(this.servletRegistrationBeans, servletRegistrationBeans);
	}

	/**
	 * Set servlet names that the filter will be registered against. This will replace any
	 * previously specified servlet names.
	 * @param servletNames the servlet names
	 * @see #setServletRegistrationBeans
	 * @see #setUrlPatterns
	 */
	public void setServletNames(Collection<String> servletNames) {
		Assert.notNull(servletNames, "ServletNames must not be null");
		this.servletNames = new LinkedHashSet<>(servletNames);
	}

	/**
	 * Return a mutable collection of servlet names that the filter will be registered
	 * against.
	 * @return the servlet names
	 */
	public Collection<String> getServletNames() {
		return this.servletNames;
	}

	/**
	 * Add servlet names for the filter.
	 * @param servletNames the servlet names to add
	 */
	public void addServletNames(String... servletNames) {
		Assert.notNull(servletNames, "ServletNames must not be null");
		this.servletNames.addAll(Arrays.asList(servletNames));
	}

	/**
	 * Set the URL patterns that the filter will be registered against. This will replace
	 * any previously specified URL patterns.
	 * @param urlPatterns the URL patterns
	 * @see #setServletRegistrationBeans
	 * @see #setServletNames
	 */
	public void setUrlPatterns(Collection<String> urlPatterns) {
		Assert.notNull(urlPatterns, "UrlPatterns must not be null");
		this.urlPatterns = new LinkedHashSet<>(urlPatterns);
	}

	/**
	 * Return a mutable collection of URL patterns, as defined in the Servlet
	 * specification, that the filter will be registered against.
	 * @return the URL patterns
	 */
	public Collection<String> getUrlPatterns() {
		return this.urlPatterns;
	}

	/**
	 * Add URL patterns, as defined in the Servlet specification, that the filter will be
	 * registered against.
	 * @param urlPatterns the URL patterns
	 */
	public void addUrlPatterns(String... urlPatterns) {
		Assert.notNull(urlPatterns, "UrlPatterns must not be null");
		Collections.addAll(this.urlPatterns, urlPatterns);
	}

	/**
	 * Convenience method to {@link #setDispatcherTypes(EnumSet) set dispatcher types}
	 * using the specified elements.
	 * @param first the first dispatcher type
	 * @param rest additional dispatcher types
	 */
	public void setDispatcherTypes(DispatcherType first, DispatcherType... rest) {
		this.dispatcherTypes = EnumSet.of(first, rest);
	}

	/**
	 * Sets the dispatcher types that should be used with the registration. If not
	 * specified the types will be deduced based on the value of
	 * {@link #isAsyncSupported()}.
	 * @param dispatcherTypes the dispatcher types
	 */
	public void setDispatcherTypes(EnumSet<DispatcherType> dispatcherTypes) {
		this.dispatcherTypes = dispatcherTypes;
	}

	/**
	 * Set if the filter mappings should be matched after any declared filter mappings of
	 * the ServletContext. Defaults to {@code false} indicating the filters are supposed
	 * to be matched before any declared filter mappings of the ServletContext.
	 * @param matchAfter if filter mappings are matched after
	 */
	public void setMatchAfter(boolean matchAfter) {
		this.matchAfter = matchAfter;
	}

	/**
	 * Return if filter mappings should be matched after any declared Filter mappings of
	 * the ServletContext.
	 * @return if filter mappings are matched after
	 */
	public boolean isMatchAfter() {
		return this.matchAfter;
	}

	@Override
	protected String getDescription() {
		Filter filter = getFilter();
		Assert.notNull(filter, "Filter must not be null");
		return "filter " + getOrDeduceName(filter);
	}

	@Override
	protected Dynamic addRegistration(String description, ServletContext servletContext) {
		Filter filter = getFilter();
		return servletContext.addFilter(getOrDeduceName(filter), filter);
	}

	/**
	 * Configure registration settings. Subclasses can override this method to perform
	 * additional configuration if required.
	 * @param registration the registration
	 */
	@Override
	protected void configure(FilterRegistration.Dynamic registration) {
		super.configure(registration);
		EnumSet<DispatcherType> dispatcherTypes = this.dispatcherTypes;
		if (dispatcherTypes == null) {
			dispatcherTypes = EnumSet.of(DispatcherType.REQUEST);
		}
		Set<String> servletNames = new LinkedHashSet<>();
		for (ServletRegistrationBean<?> servletRegistrationBean : this.servletRegistrationBeans) {
			servletNames.add(servletRegistrationBean.getServletName());
		}
		servletNames.addAll(this.servletNames);
		if (servletNames.isEmpty() && this.urlPatterns.isEmpty()) {
			registration.addMappingForUrlPatterns(dispatcherTypes, this.matchAfter, DEFAULT_URL_MAPPINGS);
		}
		else {
			if (!servletNames.isEmpty()) {
				registration.addMappingForServletNames(dispatcherTypes, this.matchAfter,
						StringUtils.toStringArray(servletNames));
			}
			if (!this.urlPatterns.isEmpty()) {
				registration.addMappingForUrlPatterns(dispatcherTypes, this.matchAfter,
						StringUtils.toStringArray(this.urlPatterns));
			}
		}
	}

	/**
	 * Return the {@link Filter} to be registered.
	 * @return the filter
	 */
	public abstract T getFilter();

	@Override
	public String toString() {
		StringBuilder builder = new StringBuilder(getOrDeduceName(this));
		if (this.servletNames.isEmpty() && this.urlPatterns.isEmpty()) {
			builder.append(" urls=").append(Arrays.toString(DEFAULT_URL_MAPPINGS));
		}
		else {
			if (!this.servletNames.isEmpty()) {
				builder.append(" servlets=").append(this.servletNames);
			}
			if (!this.urlPatterns.isEmpty()) {
				builder.append(" urls=").append(this.urlPatterns);
			}
		}
		return builder.toString();
	}

}<|MERGE_RESOLUTION|>--- conflicted
+++ resolved
@@ -38,12 +38,8 @@
  *
  * @param <T> the type of {@link Filter} to register
  * @author Phillip Webb
-<<<<<<< HEAD
  * @author Brian Clozel
- * @since 2.0.1
-=======
  * @since 1.5.22
->>>>>>> bb348466
  */
 public abstract class AbstractFilterRegistrationBean extends RegistrationBean {
 
