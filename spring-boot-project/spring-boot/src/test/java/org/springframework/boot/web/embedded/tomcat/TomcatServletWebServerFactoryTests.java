--- conflicted
+++ resolved
@@ -173,25 +173,13 @@
 	public void tomcatAdditionalConnectors() {
 		TomcatServletWebServerFactory factory = getFactory();
 		Connector[] listeners = new Connector[4];
-<<<<<<< HEAD
-		for (int i = 0; i < listeners.length; i++) {
-			listeners[i] = new Connector();
-		}
-=======
-		Arrays.setAll(listeners, i -> stoppedConnector());
->>>>>>> e90c8e48
+		Arrays.setAll(listeners, i -> new Connector());
 		factory.addAdditionalTomcatConnectors(listeners);
 		this.webServer = factory.getWebServer();
 		Map<Service, Connector[]> connectors = ((TomcatWebServer) this.webServer)
 				.getServiceConnectors();
 		assertThat(connectors.values().iterator().next().length)
 				.isEqualTo(listeners.length + 1);
-	}
-
-	private Connector stoppedConnector() {
-		Connector connector = mock(Connector.class);
-		given(connector.getState()).willReturn(LifecycleState.STOPPED);
-		return connector;
 	}
 
 	@Test
