/*
<<<<<<< HEAD
 * Copyright 2012-2018 the original author or authors.
=======
 * Copyright 2012-2019 the original author or authors.
>>>>>>> c6c139d9
 *
 * Licensed under the Apache License, Version 2.0 (the "License");
 * you may not use this file except in compliance with the License.
 * You may obtain a copy of the License at
 *
 *      https://www.apache.org/licenses/LICENSE-2.0
 *
 * Unless required by applicable law or agreed to in writing, software
 * distributed under the License is distributed on an "AS IS" BASIS,
 * WITHOUT WARRANTIES OR CONDITIONS OF ANY KIND, either express or implied.
 * See the License for the specific language governing permissions and
 * limitations under the License.
 */

package org.springframework.boot.test.context.assertj;

import java.util.function.Supplier;

import org.springframework.boot.web.reactive.context.ConfigurableReactiveWebApplicationContext;
import org.springframework.boot.web.reactive.context.ReactiveWebApplicationContext;

/**
 * A {@link ReactiveWebApplicationContext} that additionally supports AssertJ style
 * assertions. Can be used to decorate an existing reactive web application context or an
 * application context that failed to start.
 * <p>
 * See {@link ApplicationContextAssertProvider} for more details.
 *
 * @author Phillip Webb
 * @since 2.0.0
 * @see ReactiveWebApplicationContext
 * @see ReactiveWebApplicationContext
 */
public interface AssertableReactiveWebApplicationContext extends
<<<<<<< HEAD
		ApplicationContextAssertProvider<ConfigurableReactiveWebApplicationContext>,
		ConfigurableReactiveWebApplicationContext {
=======
		ApplicationContextAssertProvider<ConfigurableReactiveWebApplicationContext>, ReactiveWebApplicationContext {
>>>>>>> c6c139d9

	/**
	 * Factory method to create a new {@link AssertableReactiveWebApplicationContext}
	 * instance.
	 * @param contextSupplier a supplier that will either return a fully configured
	 * {@link ConfigurableReactiveWebApplicationContext} or throw an exception if the
	 * context fails to start.
	 * @return a {@link AssertableReactiveWebApplicationContext} instance
	 */
	static AssertableReactiveWebApplicationContext get(
			Supplier<? extends ConfigurableReactiveWebApplicationContext> contextSupplier) {
		return ApplicationContextAssertProvider.get(AssertableReactiveWebApplicationContext.class,
				ConfigurableReactiveWebApplicationContext.class, contextSupplier);
	}

}<|MERGE_RESOLUTION|>--- conflicted
+++ resolved
@@ -1,9 +1,5 @@
 /*
-<<<<<<< HEAD
- * Copyright 2012-2018 the original author or authors.
-=======
  * Copyright 2012-2019 the original author or authors.
->>>>>>> c6c139d9
  *
  * Licensed under the Apache License, Version 2.0 (the "License");
  * you may not use this file except in compliance with the License.
@@ -37,13 +33,9 @@
  * @see ReactiveWebApplicationContext
  * @see ReactiveWebApplicationContext
  */
-public interface AssertableReactiveWebApplicationContext extends
-<<<<<<< HEAD
-		ApplicationContextAssertProvider<ConfigurableReactiveWebApplicationContext>,
+public interface AssertableReactiveWebApplicationContext
+		extends ApplicationContextAssertProvider<ConfigurableReactiveWebApplicationContext>,
 		ConfigurableReactiveWebApplicationContext {
-=======
-		ApplicationContextAssertProvider<ConfigurableReactiveWebApplicationContext>, ReactiveWebApplicationContext {
->>>>>>> c6c139d9
 
 	/**
 	 * Factory method to create a new {@link AssertableReactiveWebApplicationContext}
