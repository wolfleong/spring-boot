/*
 * Copyright 2012-2019 the original author or authors.
 *
 * Licensed under the Apache License, Version 2.0 (the "License");
 * you may not use this file except in compliance with the License.
 * You may obtain a copy of the License at
 *
 *      https://www.apache.org/licenses/LICENSE-2.0
 *
 * Unless required by applicable law or agreed to in writing, software
 * distributed under the License is distributed on an "AS IS" BASIS,
 * WITHOUT WARRANTIES OR CONDITIONS OF ANY KIND, either express or implied.
 * See the License for the specific language governing permissions and
 * limitations under the License.
 */

package org.springframework.boot.actuate.autoconfigure.cloudfoundry;

import java.util.Collection;
import java.util.Collections;
import java.util.function.Consumer;
import java.util.function.Function;

import org.junit.jupiter.api.Test;

import org.springframework.boot.actuate.endpoint.EndpointId;
import org.springframework.boot.actuate.endpoint.InvocationContext;
import org.springframework.boot.actuate.endpoint.SecurityContext;
import org.springframework.boot.actuate.endpoint.annotation.Endpoint;
import org.springframework.boot.actuate.endpoint.annotation.ReadOperation;
import org.springframework.boot.actuate.endpoint.invoke.convert.ConversionServiceParameterValueMapper;
import org.springframework.boot.actuate.endpoint.invoker.cache.CachingOperationInvokerAdvisor;
import org.springframework.boot.actuate.endpoint.web.EndpointMediaTypes;
import org.springframework.boot.actuate.endpoint.web.ExposableWebEndpoint;
import org.springframework.boot.actuate.endpoint.web.PathMapper;
import org.springframework.boot.actuate.endpoint.web.WebOperation;
import org.springframework.boot.actuate.endpoint.web.annotation.EndpointWebExtension;
import org.springframework.boot.actuate.health.HealthEndpoint;
import org.springframework.boot.actuate.health.HealthIndicator;
import org.springframework.context.annotation.AnnotationConfigApplicationContext;
import org.springframework.context.annotation.Bean;
import org.springframework.context.annotation.Configuration;
import org.springframework.core.convert.support.DefaultConversionService;

import static org.assertj.core.api.Assertions.assertThat;
import static org.mockito.Mockito.mock;

/**
 * Tests for {@link CloudFoundryWebEndpointDiscoverer}.
 *
 * @author Madhura Bhave
 */
public class CloudFoundryWebEndpointDiscovererTests {

	@Test
	public void getEndpointsShouldAddCloudFoundryHealthExtension() {
		load(TestConfiguration.class, (discoverer) -> {
			Collection<ExposableWebEndpoint> endpoints = discoverer.getEndpoints();
			assertThat(endpoints.size()).isEqualTo(2);
			for (ExposableWebEndpoint endpoint : endpoints) {
				if (endpoint.getEndpointId().equals(EndpointId.of("health"))) {
					WebOperation operation = findMainReadOperation(endpoint);
					assertThat(operation
							.invoke(new InvocationContext(mock(SecurityContext.class), Collections.emptyMap())))
									.isEqualTo("cf");
				}
			}
		});
	}

	private WebOperation findMainReadOperation(ExposableWebEndpoint endpoint) {
		for (WebOperation operation : endpoint.getOperations()) {
			if (operation.getRequestPredicate().getPath().equals("health")) {
				return operation;
			}
		}
		throw new IllegalStateException("No main read operation found from " + endpoint.getOperations());
	}

<<<<<<< HEAD
	private void load(Class<?> configuration,
			Consumer<CloudFoundryWebEndpointDiscoverer> consumer) {
		this.load((id) -> null, EndpointId::toString, configuration, consumer);
=======
	private void load(Class<?> configuration, Consumer<CloudFoundryWebEndpointDiscoverer> consumer) {
		this.load((id) -> null, (id) -> id.toString(), configuration, consumer);
>>>>>>> 24925c3d
	}

	private void load(Function<EndpointId, Long> timeToLive, PathMapper endpointPathMapper, Class<?> configuration,
			Consumer<CloudFoundryWebEndpointDiscoverer> consumer) {
<<<<<<< HEAD
		try (AnnotationConfigApplicationContext context = new AnnotationConfigApplicationContext(
				configuration)) {
=======
		AnnotationConfigApplicationContext context = new AnnotationConfigApplicationContext(configuration);
		try {
>>>>>>> 24925c3d
			ConversionServiceParameterValueMapper parameterMapper = new ConversionServiceParameterValueMapper(
					DefaultConversionService.getSharedInstance());
			EndpointMediaTypes mediaTypes = new EndpointMediaTypes(Collections.singletonList("application/json"),
					Collections.singletonList("application/json"));
			CloudFoundryWebEndpointDiscoverer discoverer = new CloudFoundryWebEndpointDiscoverer(context,
					parameterMapper, mediaTypes, Collections.singletonList(endpointPathMapper),
					Collections.singleton(new CachingOperationInvokerAdvisor(timeToLive)), Collections.emptyList());
			consumer.accept(discoverer);
		}
	}

	@Configuration(proxyBeanMethods = false)
	static class TestConfiguration {

		@Bean
		public TestEndpoint testEndpoint() {
			return new TestEndpoint();
		}

		@Bean
		public TestEndpointWebExtension testEndpointWebExtension() {
			return new TestEndpointWebExtension();
		}

		@Bean
		public HealthEndpoint healthEndpoint() {
			return new HealthEndpoint(mock(HealthIndicator.class));
		}

		@Bean
		public HealthEndpointWebExtension healthEndpointWebExtension() {
			return new HealthEndpointWebExtension();
		}

		@Bean
		public TestHealthEndpointCloudFoundryExtension testHealthEndpointCloudFoundryExtension() {
			return new TestHealthEndpointCloudFoundryExtension();
		}

	}

	@Endpoint(id = "test")
	static class TestEndpoint {

		@ReadOperation
		public Object getAll() {
			return null;
		}

	}

	@EndpointWebExtension(endpoint = TestEndpoint.class)
	static class TestEndpointWebExtension {

		@ReadOperation
		public Object getAll() {
			return null;
		}

	}

	@EndpointWebExtension(endpoint = HealthEndpoint.class)
	static class HealthEndpointWebExtension {

		@ReadOperation
		public Object getAll() {
			return null;
		}

	}

	@EndpointCloudFoundryExtension(endpoint = HealthEndpoint.class)
	static class TestHealthEndpointCloudFoundryExtension {

		@ReadOperation
		public Object getAll() {
			return "cf";
		}

	}

}<|MERGE_RESOLUTION|>--- conflicted
+++ resolved
@@ -77,25 +77,13 @@
 		throw new IllegalStateException("No main read operation found from " + endpoint.getOperations());
 	}
 
-<<<<<<< HEAD
-	private void load(Class<?> configuration,
-			Consumer<CloudFoundryWebEndpointDiscoverer> consumer) {
+	private void load(Class<?> configuration, Consumer<CloudFoundryWebEndpointDiscoverer> consumer) {
 		this.load((id) -> null, EndpointId::toString, configuration, consumer);
-=======
-	private void load(Class<?> configuration, Consumer<CloudFoundryWebEndpointDiscoverer> consumer) {
-		this.load((id) -> null, (id) -> id.toString(), configuration, consumer);
->>>>>>> 24925c3d
 	}
 
 	private void load(Function<EndpointId, Long> timeToLive, PathMapper endpointPathMapper, Class<?> configuration,
 			Consumer<CloudFoundryWebEndpointDiscoverer> consumer) {
-<<<<<<< HEAD
-		try (AnnotationConfigApplicationContext context = new AnnotationConfigApplicationContext(
-				configuration)) {
-=======
-		AnnotationConfigApplicationContext context = new AnnotationConfigApplicationContext(configuration);
-		try {
->>>>>>> 24925c3d
+		try (AnnotationConfigApplicationContext context = new AnnotationConfigApplicationContext(configuration)) {
 			ConversionServiceParameterValueMapper parameterMapper = new ConversionServiceParameterValueMapper(
 					DefaultConversionService.getSharedInstance());
 			EndpointMediaTypes mediaTypes = new EndpointMediaTypes(Collections.singletonList("application/json"),
