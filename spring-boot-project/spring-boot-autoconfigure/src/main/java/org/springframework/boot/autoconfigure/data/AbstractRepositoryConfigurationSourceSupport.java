/*
 * Copyright 2012-2019 the original author or authors.
 *
 * Licensed under the Apache License, Version 2.0 (the "License");
 * you may not use this file except in compliance with the License.
 * You may obtain a copy of the License at
 *
 *      https://www.apache.org/licenses/LICENSE-2.0
 *
 * Unless required by applicable law or agreed to in writing, software
 * distributed under the License is distributed on an "AS IS" BASIS,
 * WITHOUT WARRANTIES OR CONDITIONS OF ANY KIND, either express or implied.
 * See the License for the specific language governing permissions and
 * limitations under the License.
 */

package org.springframework.boot.autoconfigure.data;

import java.lang.annotation.Annotation;

import org.springframework.beans.BeansException;
import org.springframework.beans.factory.BeanFactory;
import org.springframework.beans.factory.BeanFactoryAware;
import org.springframework.beans.factory.support.BeanDefinitionRegistry;
import org.springframework.beans.factory.support.BeanNameGenerator;
import org.springframework.boot.autoconfigure.AutoConfigurationPackages;
import org.springframework.context.EnvironmentAware;
import org.springframework.context.ResourceLoaderAware;
import org.springframework.context.annotation.ImportBeanDefinitionRegistrar;
import org.springframework.core.env.Environment;
import org.springframework.core.io.ResourceLoader;
import org.springframework.core.type.AnnotationMetadata;
import org.springframework.data.repository.config.AnnotationRepositoryConfigurationSource;
import org.springframework.data.repository.config.BootstrapMode;
import org.springframework.data.repository.config.RepositoryConfigurationDelegate;
import org.springframework.data.repository.config.RepositoryConfigurationExtension;
import org.springframework.data.util.Streamable;

/**
 * Base {@link ImportBeanDefinitionRegistrar} used to auto-configure Spring Data
 * Repositories.
 *
 * @author Phillip Webb
 * @author Dave Syer
 * @author Oliver Gierke
 */
public abstract class AbstractRepositoryConfigurationSourceSupport
<<<<<<< HEAD
		implements ImportBeanDefinitionRegistrar, BeanFactoryAware, ResourceLoaderAware,
		EnvironmentAware {
=======
		implements BeanFactoryAware, ImportBeanDefinitionRegistrar, ResourceLoaderAware, EnvironmentAware {
>>>>>>> 24925c3d

	private ResourceLoader resourceLoader;

	private BeanFactory beanFactory;

	private Environment environment;

	@Override
<<<<<<< HEAD
	public void registerBeanDefinitions(AnnotationMetadata importingClassMetadata,
			BeanDefinitionRegistry registry, BeanNameGenerator importBeanNameGenerator) {
		RepositoryConfigurationDelegate delegate = new RepositoryConfigurationDelegate(
				getConfigurationSource(registry, importBeanNameGenerator),
				this.resourceLoader, this.environment);
		delegate.registerRepositoriesIn(registry, getRepositoryConfigurationExtension());
	}

	private AnnotationRepositoryConfigurationSource getConfigurationSource(
			BeanDefinitionRegistry registry, BeanNameGenerator importBeanNameGenerator) {
		AnnotationMetadata metadata = AnnotationMetadata.introspect(getConfiguration());
		return new AutoConfiguredAnnotationRepositoryConfigurationSource(metadata,
				getAnnotation(), this.resourceLoader, this.environment, registry,
				importBeanNameGenerator) {
=======
	public void registerBeanDefinitions(AnnotationMetadata importingClassMetadata, BeanDefinitionRegistry registry) {
		new RepositoryConfigurationDelegate(getConfigurationSource(registry), this.resourceLoader, this.environment)
				.registerRepositoriesIn(registry, getRepositoryConfigurationExtension());
	}

	private AnnotationRepositoryConfigurationSource getConfigurationSource(
			BeanDefinitionRegistry beanDefinitionRegistry) {
		StandardAnnotationMetadata metadata = new StandardAnnotationMetadata(getConfiguration(), true);
		return new AnnotationRepositoryConfigurationSource(metadata, getAnnotation(), this.resourceLoader,
				this.environment, beanDefinitionRegistry) {
			@Override
			public Streamable<String> getBasePackages() {
				return AbstractRepositoryConfigurationSourceSupport.this.getBasePackages();
			}

			@Override
			public BootstrapMode getBootstrapMode() {
				return AbstractRepositoryConfigurationSourceSupport.this.getBootstrapMode();
			}

>>>>>>> 24925c3d
		};
	}

	protected Streamable<String> getBasePackages() {
		return Streamable.of(AutoConfigurationPackages.get(this.beanFactory));
	}

	/**
	 * The Spring Data annotation used to enable the particular repository support.
	 * @return the annotation class
	 */
	protected abstract Class<? extends Annotation> getAnnotation();

	/**
	 * The configuration class that will be used by Spring Boot as a template.
	 * @return the configuration class
	 */
	protected abstract Class<?> getConfiguration();

	/**
	 * The {@link RepositoryConfigurationExtension} for the particular repository support.
	 * @return the repository configuration extension
	 */
	protected abstract RepositoryConfigurationExtension getRepositoryConfigurationExtension();

	/**
	 * The {@link BootstrapMode} for the particular repository support. Defaults to
	 * {@link BootstrapMode#DEFAULT}.
	 * @return the bootstrap mode
	 */
	protected BootstrapMode getBootstrapMode() {
		return BootstrapMode.DEFAULT;
	}

	@Override
	public void setResourceLoader(ResourceLoader resourceLoader) {
		this.resourceLoader = resourceLoader;
	}

	@Override
	public void setBeanFactory(BeanFactory beanFactory) throws BeansException {
		this.beanFactory = beanFactory;
	}

	@Override
	public void setEnvironment(Environment environment) {
		this.environment = environment;
	}

	/**
	 * An auto-configured {@link AnnotationRepositoryConfigurationSource}.
	 */
	private class AutoConfiguredAnnotationRepositoryConfigurationSource
			extends AnnotationRepositoryConfigurationSource {

		AutoConfiguredAnnotationRepositoryConfigurationSource(AnnotationMetadata metadata,
				Class<? extends Annotation> annotation, ResourceLoader resourceLoader,
				Environment environment, BeanDefinitionRegistry registry,
				BeanNameGenerator generator) {
			super(metadata, annotation, resourceLoader, environment, registry, generator);
		}

		@Override
		public Streamable<String> getBasePackages() {
			return AbstractRepositoryConfigurationSourceSupport.this.getBasePackages();
		}

		@Override
		public BootstrapMode getBootstrapMode() {
			return AbstractRepositoryConfigurationSourceSupport.this.getBootstrapMode();
		}

	}

}<|MERGE_RESOLUTION|>--- conflicted
+++ resolved
@@ -45,12 +45,7 @@
  * @author Oliver Gierke
  */
 public abstract class AbstractRepositoryConfigurationSourceSupport
-<<<<<<< HEAD
-		implements ImportBeanDefinitionRegistrar, BeanFactoryAware, ResourceLoaderAware,
-		EnvironmentAware {
-=======
-		implements BeanFactoryAware, ImportBeanDefinitionRegistrar, ResourceLoaderAware, EnvironmentAware {
->>>>>>> 24925c3d
+		implements ImportBeanDefinitionRegistrar, BeanFactoryAware, ResourceLoaderAware, EnvironmentAware {
 
 	private ResourceLoader resourceLoader;
 
@@ -59,43 +54,18 @@
 	private Environment environment;
 
 	@Override
-<<<<<<< HEAD
-	public void registerBeanDefinitions(AnnotationMetadata importingClassMetadata,
-			BeanDefinitionRegistry registry, BeanNameGenerator importBeanNameGenerator) {
+	public void registerBeanDefinitions(AnnotationMetadata importingClassMetadata, BeanDefinitionRegistry registry,
+			BeanNameGenerator importBeanNameGenerator) {
 		RepositoryConfigurationDelegate delegate = new RepositoryConfigurationDelegate(
-				getConfigurationSource(registry, importBeanNameGenerator),
-				this.resourceLoader, this.environment);
+				getConfigurationSource(registry, importBeanNameGenerator), this.resourceLoader, this.environment);
 		delegate.registerRepositoriesIn(registry, getRepositoryConfigurationExtension());
 	}
 
-	private AnnotationRepositoryConfigurationSource getConfigurationSource(
-			BeanDefinitionRegistry registry, BeanNameGenerator importBeanNameGenerator) {
+	private AnnotationRepositoryConfigurationSource getConfigurationSource(BeanDefinitionRegistry registry,
+			BeanNameGenerator importBeanNameGenerator) {
 		AnnotationMetadata metadata = AnnotationMetadata.introspect(getConfiguration());
-		return new AutoConfiguredAnnotationRepositoryConfigurationSource(metadata,
-				getAnnotation(), this.resourceLoader, this.environment, registry,
-				importBeanNameGenerator) {
-=======
-	public void registerBeanDefinitions(AnnotationMetadata importingClassMetadata, BeanDefinitionRegistry registry) {
-		new RepositoryConfigurationDelegate(getConfigurationSource(registry), this.resourceLoader, this.environment)
-				.registerRepositoriesIn(registry, getRepositoryConfigurationExtension());
-	}
-
-	private AnnotationRepositoryConfigurationSource getConfigurationSource(
-			BeanDefinitionRegistry beanDefinitionRegistry) {
-		StandardAnnotationMetadata metadata = new StandardAnnotationMetadata(getConfiguration(), true);
-		return new AnnotationRepositoryConfigurationSource(metadata, getAnnotation(), this.resourceLoader,
-				this.environment, beanDefinitionRegistry) {
-			@Override
-			public Streamable<String> getBasePackages() {
-				return AbstractRepositoryConfigurationSourceSupport.this.getBasePackages();
-			}
-
-			@Override
-			public BootstrapMode getBootstrapMode() {
-				return AbstractRepositoryConfigurationSourceSupport.this.getBootstrapMode();
-			}
-
->>>>>>> 24925c3d
+		return new AutoConfiguredAnnotationRepositoryConfigurationSource(metadata, getAnnotation(), this.resourceLoader,
+				this.environment, registry, importBeanNameGenerator) {
 		};
 	}
 
@@ -152,9 +122,8 @@
 			extends AnnotationRepositoryConfigurationSource {
 
 		AutoConfiguredAnnotationRepositoryConfigurationSource(AnnotationMetadata metadata,
-				Class<? extends Annotation> annotation, ResourceLoader resourceLoader,
-				Environment environment, BeanDefinitionRegistry registry,
-				BeanNameGenerator generator) {
+				Class<? extends Annotation> annotation, ResourceLoader resourceLoader, Environment environment,
+				BeanDefinitionRegistry registry, BeanNameGenerator generator) {
 			super(metadata, annotation, resourceLoader, environment, registry, generator);
 		}
 
