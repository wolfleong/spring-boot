/*
 * Copyright 2012-2016 the original author or authors.
 *
 * Licensed under the Apache License, Version 2.0 (the "License");
 * you may not use this file except in compliance with the License.
 * You may obtain a copy of the License at
 *
 *      http://www.apache.org/licenses/LICENSE-2.0
 *
 * Unless required by applicable law or agreed to in writing, software
 * distributed under the License is distributed on an "AS IS" BASIS,
 * WITHOUT WARRANTIES OR CONDITIONS OF ANY KIND, either express or implied.
 * See the License for the specific language governing permissions and
 * limitations under the License.
 */

package org.springframework.boot.actuate.autoconfigure;

import java.io.IOException;
import java.util.Collection;
import java.util.Collections;
import java.util.LinkedHashMap;
import java.util.Map;
import java.util.Properties;

import liquibase.integration.spring.SpringLiquibase;
import org.flywaydb.core.Flyway;
import org.junit.After;
import org.junit.Test;

import org.springframework.boot.actuate.endpoint.AutoConfigurationReportEndpoint;
import org.springframework.boot.actuate.endpoint.BeansEndpoint;
import org.springframework.boot.actuate.endpoint.DumpEndpoint;
import org.springframework.boot.actuate.endpoint.EnvironmentEndpoint;
import org.springframework.boot.actuate.endpoint.FlywayEndpoint;
import org.springframework.boot.actuate.endpoint.HealthEndpoint;
import org.springframework.boot.actuate.endpoint.InfoEndpoint;
import org.springframework.boot.actuate.endpoint.LiquibaseEndpoint;
import org.springframework.boot.actuate.endpoint.MetricsEndpoint;
import org.springframework.boot.actuate.endpoint.PublicMetrics;
import org.springframework.boot.actuate.endpoint.RequestMappingEndpoint;
import org.springframework.boot.actuate.endpoint.ShutdownEndpoint;
import org.springframework.boot.actuate.endpoint.TraceEndpoint;
import org.springframework.boot.actuate.health.Health;
import org.springframework.boot.actuate.info.Info;
import org.springframework.boot.actuate.info.InfoContributor;
import org.springframework.boot.actuate.metrics.Metric;
import org.springframework.boot.autoconfigure.condition.ConditionEvaluationReport;
import org.springframework.boot.autoconfigure.flyway.FlywayAutoConfiguration;
import org.springframework.boot.autoconfigure.info.ProjectInfoAutoConfiguration;
import org.springframework.boot.autoconfigure.info.ProjectInfoProperties;
import org.springframework.boot.autoconfigure.jdbc.EmbeddedDataSourceConfiguration;
import org.springframework.boot.autoconfigure.liquibase.LiquibaseAutoConfiguration;
import org.springframework.boot.bind.PropertySourcesBinder;
import org.springframework.boot.test.util.EnvironmentTestUtils;
import org.springframework.context.annotation.AnnotationConfigApplicationContext;
import org.springframework.context.annotation.Bean;
import org.springframework.context.annotation.Configuration;
import org.springframework.core.annotation.Order;
import org.springframework.core.env.PropertiesPropertySource;
import org.springframework.core.io.Resource;
import org.springframework.core.io.support.PropertiesLoaderUtils;
import org.springframework.validation.BindException;

<<<<<<< HEAD
import static org.assertj.core.api.Assertions.assertThat;
=======
import static org.hamcrest.Matchers.equalTo;
import static org.hamcrest.Matchers.is;
import static org.junit.Assert.assertEquals;
import static org.junit.Assert.assertNotNull;
import static org.junit.Assert.assertNull;
import static org.junit.Assert.assertThat;
import static org.junit.Assert.assertTrue;
import static org.mockito.Mockito.mock;
>>>>>>> ffc0dc44

/**
 * Tests for {@link EndpointAutoConfiguration}.
 *
 * @author Dave Syer
 * @author Phillip Webb
 * @author Greg Turnquist
 * @author Christian Dupuis
 * @author Stephane Nicoll
 * @author Eddú Meléndez
 * @author Meang Akira Tanaka
 */
public class EndpointAutoConfigurationTests {

	private AnnotationConfigApplicationContext context;

	@After
	public void close() {
		if (this.context != null) {
			this.context.close();
		}
	}

	@Test
	public void endpoints() throws Exception {
		load(EndpointAutoConfiguration.class);
		assertThat(this.context.getBean(BeansEndpoint.class)).isNotNull();
		assertThat(this.context.getBean(DumpEndpoint.class)).isNotNull();
		assertThat(this.context.getBean(EnvironmentEndpoint.class)).isNotNull();
		assertThat(this.context.getBean(HealthEndpoint.class)).isNotNull();
		assertThat(this.context.getBean(InfoEndpoint.class)).isNotNull();
		assertThat(this.context.getBean(MetricsEndpoint.class)).isNotNull();
		assertThat(this.context.getBean(ShutdownEndpoint.class)).isNotNull();
		assertThat(this.context.getBean(TraceEndpoint.class)).isNotNull();
		assertThat(this.context.getBean(RequestMappingEndpoint.class)).isNotNull();
	}

	@Test
	public void healthEndpoint() {
		load(EmbeddedDataSourceConfiguration.class, EndpointAutoConfiguration.class,
				HealthIndicatorAutoConfiguration.class);
		HealthEndpoint bean = this.context.getBean(HealthEndpoint.class);
		assertThat(bean).isNotNull();
		Health result = bean.invoke();
		assertThat(result).isNotNull();
		assertThat(result.getDetails().containsKey("db")).isTrue();
	}

	@Test
	public void healthEndpointWithDefaultHealthIndicator() {
		load(EndpointAutoConfiguration.class, HealthIndicatorAutoConfiguration.class);
		HealthEndpoint bean = this.context.getBean(HealthEndpoint.class);
		assertThat(bean).isNotNull();
		Health result = bean.invoke();
		assertThat(result).isNotNull();
	}

	@Test
	public void metricEndpointsHasSystemMetricsByDefault() {
		load(PublicMetricsAutoConfiguration.class, EndpointAutoConfiguration.class);
		MetricsEndpoint endpoint = this.context.getBean(MetricsEndpoint.class);
		Map<String, Object> metrics = endpoint.invoke();
		assertThat(metrics.containsKey("mem")).isTrue();
		assertThat(metrics.containsKey("heap.used")).isTrue();
	}

	@Test
	public void metricEndpointCustomPublicMetrics() {
		load(CustomPublicMetricsConfig.class, PublicMetricsAutoConfiguration.class,
				EndpointAutoConfiguration.class);
		MetricsEndpoint endpoint = this.context.getBean(MetricsEndpoint.class);
		Map<String, Object> metrics = endpoint.invoke();

		// Custom metrics
		assertThat(metrics.containsKey("foo")).isTrue();

		// System metrics still available
		assertThat(metrics.containsKey("mem")).isTrue();
		assertThat(metrics.containsKey("heap.used")).isTrue();

	}

	@Test
	public void autoConfigurationAuditEndpoints() {
		load(EndpointAutoConfiguration.class, ConditionEvaluationReport.class);
		assertThat(this.context.getBean(AutoConfigurationReportEndpoint.class))
				.isNotNull();
	}

	@Test
	public void testInfoEndpoint() throws Exception {
		this.context = new AnnotationConfigApplicationContext();
		EnvironmentTestUtils.addEnvironment(this.context, "info.foo:bar");
		this.context.register(ProjectInfoAutoConfiguration.class,
				InfoContributorAutoConfiguration.class, EndpointAutoConfiguration.class);
		this.context.refresh();

		InfoEndpoint endpoint = this.context.getBean(InfoEndpoint.class);
		assertThat(endpoint).isNotNull();
		assertThat(endpoint.invoke().get("git")).isNotNull();
		assertThat(endpoint.invoke().get("foo")).isEqualTo("bar");
	}

	@Test
	public void testInfoEndpointNoGitProperties() throws Exception {
		this.context = new AnnotationConfigApplicationContext();
		EnvironmentTestUtils.addEnvironment(this.context,
				"spring.info.git.location:classpath:nonexistent");
		this.context.register(InfoContributorAutoConfiguration.class,
				EndpointAutoConfiguration.class);
		this.context.refresh();
		InfoEndpoint endpoint = this.context.getBean(InfoEndpoint.class);
		assertThat(endpoint).isNotNull();
		assertThat(endpoint.invoke().get("git")).isNull();
	}

	@Test
	public void testInfoEndpointOrdering() throws Exception {
		this.context = new AnnotationConfigApplicationContext();
		EnvironmentTestUtils.addEnvironment(this.context, "info.name:foo");
		this.context.register(CustomInfoContributorsConfig.class,
				ProjectInfoAutoConfiguration.class,
				InfoContributorAutoConfiguration.class, EndpointAutoConfiguration.class);
		this.context.refresh();

		InfoEndpoint endpoint = this.context.getBean(InfoEndpoint.class);
		Map<String, Object> info = endpoint.invoke();
		assertThat(info).isNotNull();
		assertThat(info.get("name")).isEqualTo("foo");
		assertThat(info.get("version")).isEqualTo("1.0");
		Object git = info.get("git");
		assertThat(git).isInstanceOf(Map.class);
	}

	@Test
	public void testFlywayEndpoint() {
		this.context = new AnnotationConfigApplicationContext();
		this.context.register(EmbeddedDataSourceConfiguration.class,
				FlywayAutoConfiguration.class, EndpointAutoConfiguration.class);
		this.context.refresh();
		FlywayEndpoint endpoint = this.context.getBean(FlywayEndpoint.class);
		assertThat(endpoint).isNotNull();
		assertThat(endpoint.invoke()).hasSize(1);
	}

	@Test
	public void flywayEndpointIsDisabledWhenThereAreMultipleFlywayBeans() {
		this.context = new AnnotationConfigApplicationContext();
		this.context.register(MultipleFlywayBeansConfig.class,
				EndpointAutoConfiguration.class);
		this.context.refresh();
		assertThat(this.context.getBeansOfType(FlywayEndpoint.class).size(),
				is(equalTo(0)));
	}

	@Test
	public void testLiquibaseEndpoint() {
		this.context = new AnnotationConfigApplicationContext();
		this.context.register(EmbeddedDataSourceConfiguration.class,
				LiquibaseAutoConfiguration.class, EndpointAutoConfiguration.class);
		this.context.refresh();
		LiquibaseEndpoint endpoint = this.context.getBean(LiquibaseEndpoint.class);
		assertThat(endpoint).isNotNull();
		assertThat(endpoint.invoke()).hasSize(1);
	}

	@Test
	public void liquibaseEndpointIsDisabledWhenThereAreMultipleSpringLiquibaseBeans() {
		this.context = new AnnotationConfigApplicationContext();
		this.context.register(MultipleLiquibaseBeansConfig.class,
				EndpointAutoConfiguration.class);
		this.context.refresh();
		assertThat(this.context.getBeansOfType(LiquibaseEndpoint.class).size(),
				is(equalTo(0)));
	}

	private void load(Class<?>... config) {
		this.context = new AnnotationConfigApplicationContext();
		this.context.register(config);
		this.context.refresh();
	}

	@Configuration
	static class CustomPublicMetricsConfig {

		@Bean
		PublicMetrics customPublicMetrics() {
			return new PublicMetrics() {
				@Override
				public Collection<Metric<?>> metrics() {
					Metric<Integer> metric = new Metric<Integer>("foo", 1);
					return Collections.<Metric<?>>singleton(metric);
				}
			};
		}

	}

	@Configuration
<<<<<<< HEAD
	static class CustomInfoContributorsConfig {

		@Bean
		@Order(InfoContributorAutoConfiguration.DEFAULT_ORDER - 1)
		public InfoContributor myInfoContributor() {
			return new InfoContributor() {
				@Override
				public void contribute(Info.Builder builder) {
					builder.withDetail("name", "bar");
					builder.withDetail("version", "1.0");
				}
			};
		}

		@Bean
		@Order(InfoContributorAutoConfiguration.DEFAULT_ORDER + 1)
		public InfoContributor myAnotherContributor(ProjectInfoProperties properties)
				throws IOException, BindException {
			return new GitFullInfoContributor(properties.getGit().getLocation());
		}

		private static class GitFullInfoContributor implements InfoContributor {

			private Map<String, Object> content = new LinkedHashMap<String, Object>();

			GitFullInfoContributor(Resource location) throws BindException, IOException {
				if (location.exists()) {
					Properties gitInfoProperties = PropertiesLoaderUtils
							.loadProperties(location);
					PropertiesPropertySource gitPropertySource = new PropertiesPropertySource(
							"git", gitInfoProperties);
					this.content = new PropertySourcesBinder(gitPropertySource)
							.extractAll("git");
				}
			}

			@Override
			public void contribute(Info.Builder builder) {
				if (!this.content.isEmpty()) {
					builder.withDetail("git", this.content);
				}
			}

=======
	static class MultipleFlywayBeansConfig {

		@Bean
		Flyway flywayOne() {
			return mock(Flyway.class);
		}

		@Bean
		Flyway flywayTwo() {
			return mock(Flyway.class);
		}

	}

	@Configuration
	static class MultipleLiquibaseBeansConfig {

		@Bean
		SpringLiquibase liquibaseOne() {
			return mock(SpringLiquibase.class);
		}

		@Bean
		SpringLiquibase liquibaseTwo() {
			return mock(SpringLiquibase.class);
>>>>>>> ffc0dc44
		}

	}

}<|MERGE_RESOLUTION|>--- conflicted
+++ resolved
@@ -62,18 +62,8 @@
 import org.springframework.core.io.support.PropertiesLoaderUtils;
 import org.springframework.validation.BindException;
 
-<<<<<<< HEAD
 import static org.assertj.core.api.Assertions.assertThat;
-=======
-import static org.hamcrest.Matchers.equalTo;
-import static org.hamcrest.Matchers.is;
-import static org.junit.Assert.assertEquals;
-import static org.junit.Assert.assertNotNull;
-import static org.junit.Assert.assertNull;
-import static org.junit.Assert.assertThat;
-import static org.junit.Assert.assertTrue;
 import static org.mockito.Mockito.mock;
->>>>>>> ffc0dc44
 
 /**
  * Tests for {@link EndpointAutoConfiguration}.
@@ -225,8 +215,7 @@
 		this.context.register(MultipleFlywayBeansConfig.class,
 				EndpointAutoConfiguration.class);
 		this.context.refresh();
-		assertThat(this.context.getBeansOfType(FlywayEndpoint.class).size(),
-				is(equalTo(0)));
+		assertThat(this.context.getBeansOfType(FlywayEndpoint.class)).hasSize(0);
 	}
 
 	@Test
@@ -246,8 +235,7 @@
 		this.context.register(MultipleLiquibaseBeansConfig.class,
 				EndpointAutoConfiguration.class);
 		this.context.refresh();
-		assertThat(this.context.getBeansOfType(LiquibaseEndpoint.class).size(),
-				is(equalTo(0)));
+		assertThat(this.context.getBeansOfType(LiquibaseEndpoint.class)).hasSize(0);
 	}
 
 	private void load(Class<?>... config) {
@@ -273,7 +261,6 @@
 	}
 
 	@Configuration
-<<<<<<< HEAD
 	static class CustomInfoContributorsConfig {
 
 		@Bean
@@ -317,7 +304,11 @@
 				}
 			}
 
-=======
+		}
+
+	}
+
+	@Configuration
 	static class MultipleFlywayBeansConfig {
 
 		@Bean
@@ -343,7 +334,6 @@
 		@Bean
 		SpringLiquibase liquibaseTwo() {
 			return mock(SpringLiquibase.class);
->>>>>>> ffc0dc44
 		}
 
 	}
